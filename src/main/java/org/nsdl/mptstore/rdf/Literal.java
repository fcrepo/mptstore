--- conflicted
+++ resolved
@@ -14,10 +14,7 @@
  * @see <a href="http://www.w3.org/TR/rdf-concepts/#section-Graph-Literal">
  *      RDF Concepts and Abstract Syntax, Section 6.5</a>
  */
-public class Literal implements ObjectNode {
-    
-    /* Max length of the literal including language and datatype suffix. This should not be greater than the varchar size of the table column (uless the server truncates the string automatically). */
-    private static final int LITERAL_MAXLEN = 255;
+public class Literal implements ObjectNode {  
 
 	public static final int LITERAL_MAXLEN = 255;
 	
@@ -105,39 +102,23 @@
     public String toString() {
         StringBuffer out = new StringBuffer();
         out.append('"');
-        
-<<<<<<< HEAD
+         
         // 5 is the length of "" and ...
         int suffixLenght = 5;
         if(_language != null){
         	// it might be 2 or 3 letter code
-=======
-        // 2 is the length of "" and ...
-        int suffixLenght = 5;
-        if(_language != null){
-            // it might be 2 or 3 letter code
->>>>>>> 0f44a4dd
         	suffixLenght += 1 + _language.length();
         }
         if(_datatype != null){
         	suffixLenght += 2 + _datatype.toString().length();
         }
         
-<<<<<<< HEAD
         int stringMaxLenght = 0;
         if(LITERAL_MAXLEN > 0){
         	stringMaxLenght = LITERAL_MAXLEN-suffixLenght;
         }
 
         out.append(NTriplesUtil.escapeAndTruncateLiteralValue(_value, stringMaxLenght));      
-=======
-        String escaped = NTriplesUtil.escapeLiteralValue(_value);
-        if(LITERAL_MAXLEN > 0 && escaped.length() > (LITERAL_MAXLEN-suffixLenght)){ 
-        	out.append(escaped.substring(0,(LITERAL_MAXLEN-suffixLenght))+"...");
-        }else{
-        	out.append(escaped);
-        }
->>>>>>> 0f44a4dd
         
         out.append('"');
         if (_language != null) {
